SIMPLE-ABC
======

A Python package for Approximate Bayesian Computation
Version 0.1.2

<<<<<<< HEAD

=======
[Documentation](http://rcmorehead.github.io/SIMPLE-ABC/DOCS/_build/html/index.html)
>>>>>>> 57e7a498

###WARNING! 
This code is still very alpha, use at own risk! 

TODO
----


* Support alternate importance sampling kernel support in Model class
* Set default importance sampling kernel
* Allow PMC to be resarted from the middle of the run
* Add effective sample size to ouput array
* Save Importance Weights so that postierior samples are correct.
* Make own version of triangle plot
* More ABC algorithms 
* Parallelize PMC  
* Better parallellization all around 
* Example scripts


Install
-------
Clone this [repo](http://rcmorehead.github.io/SIMPLE-ABC/) with git.

SSH

`git clone git@github.com:rcmorehead/SIMPLE-ABC.git`

HTTPS 

`git clone https://github.com/rcmorehead/SIMPLE-ABC.git`

Maybe one day I'll set up pip, if you are lucky

References
----------

###ABC
Sunnåker et al. - [Approximate Bayesian Computation](http://www.ncbi.nlm.nih.gov/pmc/articles/PMC3547661/)


###Population Monte Carlo for ABC
Beaumont et al. -[Adaptive approximate Bayesian computation](http://biomet.oxfordjournals.org/content/96/4/983.abstract)  
[arxiv version](http://arxiv.org/abs/0805.2256)<|MERGE_RESOLUTION|>--- conflicted
+++ resolved
@@ -4,11 +4,7 @@
 A Python package for Approximate Bayesian Computation
 Version 0.1.2
 
-<<<<<<< HEAD
-
-=======
 [Documentation](http://rcmorehead.github.io/SIMPLE-ABC/DOCS/_build/html/index.html)
->>>>>>> 57e7a498
 
 ###WARNING! 
 This code is still very alpha, use at own risk! 
